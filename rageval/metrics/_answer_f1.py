<<<<<<< HEAD
import re
import string
from collections import Counter
from dataclasses import dataclass
from typing import List

import datasets
import numpy as np

from rageval.metrics import Metric, add_attribute

_DESCRIPTION = """\
    F1 score combines precision and recall into a single score using their harmonic mean.
"""

_KWARGS_DESCRIPTION = """\
Args:
    name : str

Optional Args:
    None

Functions:
    _normalize_text: normalize the text by removing articles, white spaces, punctuations and lowercasing.
    _validate_data: validate the dataset format.
    _f1_score: compute the f1 score between `pred` string and `ref` string.
    _compute_one: evaluate the f1 score of between `answer` and `gt_answers`, return the highest score in all pairs.

Examples:
    >>> from datasets import Dataset
    >>> import rageval as rl
    >>> sample = {
    ...     "answers": [
    ...         "Democrat rick kriseman won the 2016 mayoral election, while re- publican former mayor rick baker did so in the 2017 mayoral election."
    ...     ],
    ...     "gt_answers": [
    ...         [
    ...             "Kriseman",
    ...             "Rick Kriseman"
    ...         ]
    ...     ]
    ... }
    >>> dataset = Dataset.from_dict(sample)
    >>> metric = rl.metrics.AnswerF1Correctness()
    >>> metric.mtype
    'AnswerCorrectness'
    >>> s, ds = metric.compute(dataset, batch_size=1)
    >>> assert 0 <= s <= 1
    >>> type(ds)
    <class 'datasets.arrow_dataset.Dataset'>
"""

_CITATION = """\

"""


@dataclass
@add_attribute('mtype', 'AnswerCorrectness')
@datasets.utils.file_utils.add_start_docstrings(_DESCRIPTION, _KWARGS_DESCRIPTION)
class AnswerF1Correctness(Metric):
    """Estimates the F1 between answers and ground truth answers."""

    name = "answer_f1"

    ALIAS = ['answer_f1']

    def __init__(self):
        """
        Explicitly initialize AnswerF1Correctness.

        Ensure all parent classes are initialized.
        """
        super().__init__()
        self._required_columns = ['answers', 'gt_answers']

    def __repr__(self) -> str:
        """:return: Formatted string representation of the metric."""
        return f"{self.ALIAS[0]}"

    def _info(self):
        return datasets.MetricInfo(
            description=_DESCRIPTION,
            inputs_description=_KWARGS_DESCRIPTION,
            citation=_CITATION,
            features=datasets.Features(
                {
                    "answers": datasets.Value("string"),
                    "gt_answers": datasets.Sequence(datasets.Value("string"))
                }
            ),
            codebase_urls=[],
            reference_urls=[]
        )

    def _normalize_text(self, s: str) -> str:
        def remove_articles(text):
            return re.sub(r'\b(a|an|the)\b', ' ', text)

        def white_space_fix(text):
            return ' '.join(text.split())

        def remove_punc(text):
            exclude = set(string.punctuation)
            return ''.join(ch for ch in text if ch not in exclude)

        def lower(text):
            return text.lower()
        return white_space_fix(remove_articles(remove_punc(lower(s))))

    def _validate_data(
        self, 
        predictions: List[str],
        references: List[List[str]]
    ) -> None:
        """
        Validate the of the input dataset.
        Args:
            predictions (List[str]): A list of predicted answers.
            references (List[List[str]]): A list of lists, each containing reference answers.

        Raises:
            ValueError: If the predictions or references are not in the correct format.
        """
        if not all(isinstance(prediction, str) for prediction in predictions):
            raise ValueError("The type of predictions should be a list of strings.")
        if not all(isinstance(ref, list) and all(isinstance(item, str) for item in ref) for ref in references):
            raise ValueError("The type of references should be a list of lists of strings.")

    def _f1_score(self, pred: str, ref: str) -> float:
        """Compute the f1 score between pred and ref."""
        normalized_prediction = self._normalize_text(pred)
        normalized_ground_truth = self._normalize_text(ref)

        prediction_tokens = normalized_prediction.split()
        ground_truth_tokens = normalized_ground_truth.split()

        pred_counter = Counter(prediction_tokens)
        ref_counter = Counter(ground_truth_tokens)

        tp = sum((pred_counter & ref_counter).values())
        fp = sum((pred_counter - ref_counter).values())
        fn = sum((ref_counter - pred_counter).values())

        precision = (tp / (tp + fp)) if (tp + fp) > 0 else 1
        recall = (tp / (tp + fn)) if (tp + fn) > 0 else 1

        if precision + recall == 0:
            return 0
        return 2 * (precision * recall) / (precision + recall)

    def _compute_one(
        self,
        answer: str,
        gt_answers: List[str]
    ) -> float:
        """Evaluate the f1 score of an answer."""
        scores = []
        for gt_answer in gt_answers:
            score = self._f1_score(answer, gt_answer)
            scores.append(score)

        return np.max(scores)

    def _compute_batch(
        self,
        predictions: List[str],
        references: List[List[str]]
    ) -> List[float]:
        """Evaluate the f1 score of a batch of answers."""
        return [self._compute_one(prediction, ref) for prediction, ref in zip(predictions, references)]
=======
import re
import string
from collections import Counter
from dataclasses import dataclass
from typing import List

import datasets
import numpy as np

from rageval.metrics import Metric, add_attribute

_DESCRIPTION = """\
    F1 score combines precision and recall into a single score using their harmonic mean.
"""

_KWARGS_DESCRIPTION = """\
Args:
    name : str

Optional Args:
    None

Functions:
    _normalize_text: normalize the text by removing articles, white spaces, punctuations and lowercasing.
    _validate_data: validate the dataset format.
    _f1_score: compute the f1 score between `pred` string and `ref` string.
    _compute_one: evaluate the f1 score of between `answer` and `gt_answers`, return the highest score in all pairs.

Examples:
    >>> from datasets import Dataset
    >>> import rageval as rl
    >>> sample = {
    ...     "answers": [
    ...         "Democrat rick kriseman won the 2016 mayoral election, while re- publican former mayor rick baker did so in the 2017 mayoral election."
    ...     ],
    ...     "gt_answers": [
    ...         [
    ...             "Kriseman",
    ...             "Rick Kriseman"
    ...         ]
    ...     ]
    ... }
    >>> dataset = Dataset.from_dict(sample)
    >>> metric = rl.metrics.AnswerF1Correctness()
    >>> metric.mtype
    'AnswerCorrectness'
    >>> score, results = metric.compute(dataset['answers'], dataset['gt_answers'], 1)
    >>> assert 0 <= score <= 1
"""

_CITATION = """\

"""


@dataclass
@add_attribute('mtype', 'AnswerCorrectness')
@datasets.utils.file_utils.add_start_docstrings(_DESCRIPTION, _KWARGS_DESCRIPTION)
class AnswerF1Correctness(Metric):
    """Estimates the F1 between answers and ground truth answers."""

    name = "answer_f1"

    ALIAS = ['answer_f1']

    def __init__(self):
        """
        Explicitly initialize AnswerF1Correctness.

        Ensure all parent classes are initialized.
        """
        super().__init__()
        self._required_columns = ['answers', 'gt_answers']

    def __repr__(self) -> str:
        """:return: Formatted string representation of the metric."""
        return f"{self.ALIAS[0]}"

    def _info(self):
        return datasets.MetricInfo(
            description=_DESCRIPTION,
            inputs_description=_KWARGS_DESCRIPTION,
            citation=_CITATION,
            features=datasets.Features(
                {
                    "answers": datasets.Value("string"),
                    "gt_answers": datasets.Sequence(datasets.Value("string"))
                }
            ),
            codebase_urls=[],
            reference_urls=[]
        )

    def _normalize_text(self, s: str) -> str:
        def remove_articles(text):
            return re.sub(r'\b(a|an|the)\b', ' ', text)

        def white_space_fix(text):
            return ' '.join(text.split())

        def remove_punc(text):
            exclude = set(string.punctuation)
            return ''.join(ch for ch in text if ch not in exclude)

        def lower(text):
            return text.lower()
        return white_space_fix(remove_articles(remove_punc(lower(s))))

    def _f1_score(self, pred: str, ref: str) -> float:
        """Compute the f1 score between pred and ref."""
        normalized_prediction = self._normalize_text(pred)
        normalized_ground_truth = self._normalize_text(ref)

        prediction_tokens = normalized_prediction.split()
        ground_truth_tokens = normalized_ground_truth.split()

        pred_counter = Counter(prediction_tokens)
        ref_counter = Counter(ground_truth_tokens)

        tp = sum((pred_counter & ref_counter).values())
        fp = sum((pred_counter - ref_counter).values())
        fn = sum((ref_counter - pred_counter).values())

        precision = (tp / (tp + fp)) if (tp + fp) > 0 else 1
        recall = (tp / (tp + fn)) if (tp + fn) > 0 else 1

        if precision + recall == 0:
            return 0
        return 2 * (precision * recall) / (precision + recall)

    def _compute_one(
        self,
        pred_answer: str,
        ref_answers: List[str]
    ) -> float:
        """Evaluate the f1 score of an answer."""
        scores = []
        for ref_answer in ref_answers:
            score = self._f1_score(pred_answer, ref_answer)
            scores.append(score)

        return np.max(scores)

    def _compute_batch(
        self,
        pred_answers: List[str],
        ref_answers: List[List[str]]
    ) -> List[float]:
        """Evaluate the f1 score of a batch of answers."""
        return [
            self._compute_one(pred_answer, ref_answer)
            for pred_answer, ref_answer in zip(pred_answers, ref_answers)
        ]
>>>>>>> 03e905af
<|MERGE_RESOLUTION|>--- conflicted
+++ resolved
@@ -1,327 +1,153 @@
-<<<<<<< HEAD
-import re
-import string
-from collections import Counter
-from dataclasses import dataclass
-from typing import List
-
-import datasets
-import numpy as np
-
-from rageval.metrics import Metric, add_attribute
-
-_DESCRIPTION = """\
-    F1 score combines precision and recall into a single score using their harmonic mean.
-"""
-
-_KWARGS_DESCRIPTION = """\
-Args:
-    name : str
-
-Optional Args:
-    None
-
-Functions:
-    _normalize_text: normalize the text by removing articles, white spaces, punctuations and lowercasing.
-    _validate_data: validate the dataset format.
-    _f1_score: compute the f1 score between `pred` string and `ref` string.
-    _compute_one: evaluate the f1 score of between `answer` and `gt_answers`, return the highest score in all pairs.
-
-Examples:
-    >>> from datasets import Dataset
-    >>> import rageval as rl
-    >>> sample = {
-    ...     "answers": [
-    ...         "Democrat rick kriseman won the 2016 mayoral election, while re- publican former mayor rick baker did so in the 2017 mayoral election."
-    ...     ],
-    ...     "gt_answers": [
-    ...         [
-    ...             "Kriseman",
-    ...             "Rick Kriseman"
-    ...         ]
-    ...     ]
-    ... }
-    >>> dataset = Dataset.from_dict(sample)
-    >>> metric = rl.metrics.AnswerF1Correctness()
-    >>> metric.mtype
-    'AnswerCorrectness'
-    >>> s, ds = metric.compute(dataset, batch_size=1)
-    >>> assert 0 <= s <= 1
-    >>> type(ds)
-    <class 'datasets.arrow_dataset.Dataset'>
-"""
-
-_CITATION = """\
-
-"""
-
-
-@dataclass
-@add_attribute('mtype', 'AnswerCorrectness')
-@datasets.utils.file_utils.add_start_docstrings(_DESCRIPTION, _KWARGS_DESCRIPTION)
-class AnswerF1Correctness(Metric):
-    """Estimates the F1 between answers and ground truth answers."""
-
-    name = "answer_f1"
-
-    ALIAS = ['answer_f1']
-
-    def __init__(self):
-        """
-        Explicitly initialize AnswerF1Correctness.
-
-        Ensure all parent classes are initialized.
-        """
-        super().__init__()
-        self._required_columns = ['answers', 'gt_answers']
-
-    def __repr__(self) -> str:
-        """:return: Formatted string representation of the metric."""
-        return f"{self.ALIAS[0]}"
-
-    def _info(self):
-        return datasets.MetricInfo(
-            description=_DESCRIPTION,
-            inputs_description=_KWARGS_DESCRIPTION,
-            citation=_CITATION,
-            features=datasets.Features(
-                {
-                    "answers": datasets.Value("string"),
-                    "gt_answers": datasets.Sequence(datasets.Value("string"))
-                }
-            ),
-            codebase_urls=[],
-            reference_urls=[]
-        )
-
-    def _normalize_text(self, s: str) -> str:
-        def remove_articles(text):
-            return re.sub(r'\b(a|an|the)\b', ' ', text)
-
-        def white_space_fix(text):
-            return ' '.join(text.split())
-
-        def remove_punc(text):
-            exclude = set(string.punctuation)
-            return ''.join(ch for ch in text if ch not in exclude)
-
-        def lower(text):
-            return text.lower()
-        return white_space_fix(remove_articles(remove_punc(lower(s))))
-
-    def _validate_data(
-        self, 
-        predictions: List[str],
-        references: List[List[str]]
-    ) -> None:
-        """
-        Validate the of the input dataset.
-        Args:
-            predictions (List[str]): A list of predicted answers.
-            references (List[List[str]]): A list of lists, each containing reference answers.
-
-        Raises:
-            ValueError: If the predictions or references are not in the correct format.
-        """
-        if not all(isinstance(prediction, str) for prediction in predictions):
-            raise ValueError("The type of predictions should be a list of strings.")
-        if not all(isinstance(ref, list) and all(isinstance(item, str) for item in ref) for ref in references):
-            raise ValueError("The type of references should be a list of lists of strings.")
-
-    def _f1_score(self, pred: str, ref: str) -> float:
-        """Compute the f1 score between pred and ref."""
-        normalized_prediction = self._normalize_text(pred)
-        normalized_ground_truth = self._normalize_text(ref)
-
-        prediction_tokens = normalized_prediction.split()
-        ground_truth_tokens = normalized_ground_truth.split()
-
-        pred_counter = Counter(prediction_tokens)
-        ref_counter = Counter(ground_truth_tokens)
-
-        tp = sum((pred_counter & ref_counter).values())
-        fp = sum((pred_counter - ref_counter).values())
-        fn = sum((ref_counter - pred_counter).values())
-
-        precision = (tp / (tp + fp)) if (tp + fp) > 0 else 1
-        recall = (tp / (tp + fn)) if (tp + fn) > 0 else 1
-
-        if precision + recall == 0:
-            return 0
-        return 2 * (precision * recall) / (precision + recall)
-
-    def _compute_one(
-        self,
-        answer: str,
-        gt_answers: List[str]
-    ) -> float:
-        """Evaluate the f1 score of an answer."""
-        scores = []
-        for gt_answer in gt_answers:
-            score = self._f1_score(answer, gt_answer)
-            scores.append(score)
-
-        return np.max(scores)
-
-    def _compute_batch(
-        self,
-        predictions: List[str],
-        references: List[List[str]]
-    ) -> List[float]:
-        """Evaluate the f1 score of a batch of answers."""
-        return [self._compute_one(prediction, ref) for prediction, ref in zip(predictions, references)]
-=======
-import re
-import string
-from collections import Counter
-from dataclasses import dataclass
-from typing import List
-
-import datasets
-import numpy as np
-
-from rageval.metrics import Metric, add_attribute
-
-_DESCRIPTION = """\
-    F1 score combines precision and recall into a single score using their harmonic mean.
-"""
-
-_KWARGS_DESCRIPTION = """\
-Args:
-    name : str
-
-Optional Args:
-    None
-
-Functions:
-    _normalize_text: normalize the text by removing articles, white spaces, punctuations and lowercasing.
-    _validate_data: validate the dataset format.
-    _f1_score: compute the f1 score between `pred` string and `ref` string.
-    _compute_one: evaluate the f1 score of between `answer` and `gt_answers`, return the highest score in all pairs.
-
-Examples:
-    >>> from datasets import Dataset
-    >>> import rageval as rl
-    >>> sample = {
-    ...     "answers": [
-    ...         "Democrat rick kriseman won the 2016 mayoral election, while re- publican former mayor rick baker did so in the 2017 mayoral election."
-    ...     ],
-    ...     "gt_answers": [
-    ...         [
-    ...             "Kriseman",
-    ...             "Rick Kriseman"
-    ...         ]
-    ...     ]
-    ... }
-    >>> dataset = Dataset.from_dict(sample)
-    >>> metric = rl.metrics.AnswerF1Correctness()
-    >>> metric.mtype
-    'AnswerCorrectness'
-    >>> score, results = metric.compute(dataset['answers'], dataset['gt_answers'], 1)
-    >>> assert 0 <= score <= 1
-"""
-
-_CITATION = """\
-
-"""
-
-
-@dataclass
-@add_attribute('mtype', 'AnswerCorrectness')
-@datasets.utils.file_utils.add_start_docstrings(_DESCRIPTION, _KWARGS_DESCRIPTION)
-class AnswerF1Correctness(Metric):
-    """Estimates the F1 between answers and ground truth answers."""
-
-    name = "answer_f1"
-
-    ALIAS = ['answer_f1']
-
-    def __init__(self):
-        """
-        Explicitly initialize AnswerF1Correctness.
-
-        Ensure all parent classes are initialized.
-        """
-        super().__init__()
-        self._required_columns = ['answers', 'gt_answers']
-
-    def __repr__(self) -> str:
-        """:return: Formatted string representation of the metric."""
-        return f"{self.ALIAS[0]}"
-
-    def _info(self):
-        return datasets.MetricInfo(
-            description=_DESCRIPTION,
-            inputs_description=_KWARGS_DESCRIPTION,
-            citation=_CITATION,
-            features=datasets.Features(
-                {
-                    "answers": datasets.Value("string"),
-                    "gt_answers": datasets.Sequence(datasets.Value("string"))
-                }
-            ),
-            codebase_urls=[],
-            reference_urls=[]
-        )
-
-    def _normalize_text(self, s: str) -> str:
-        def remove_articles(text):
-            return re.sub(r'\b(a|an|the)\b', ' ', text)
-
-        def white_space_fix(text):
-            return ' '.join(text.split())
-
-        def remove_punc(text):
-            exclude = set(string.punctuation)
-            return ''.join(ch for ch in text if ch not in exclude)
-
-        def lower(text):
-            return text.lower()
-        return white_space_fix(remove_articles(remove_punc(lower(s))))
-
-    def _f1_score(self, pred: str, ref: str) -> float:
-        """Compute the f1 score between pred and ref."""
-        normalized_prediction = self._normalize_text(pred)
-        normalized_ground_truth = self._normalize_text(ref)
-
-        prediction_tokens = normalized_prediction.split()
-        ground_truth_tokens = normalized_ground_truth.split()
-
-        pred_counter = Counter(prediction_tokens)
-        ref_counter = Counter(ground_truth_tokens)
-
-        tp = sum((pred_counter & ref_counter).values())
-        fp = sum((pred_counter - ref_counter).values())
-        fn = sum((ref_counter - pred_counter).values())
-
-        precision = (tp / (tp + fp)) if (tp + fp) > 0 else 1
-        recall = (tp / (tp + fn)) if (tp + fn) > 0 else 1
-
-        if precision + recall == 0:
-            return 0
-        return 2 * (precision * recall) / (precision + recall)
-
-    def _compute_one(
-        self,
-        pred_answer: str,
-        ref_answers: List[str]
-    ) -> float:
-        """Evaluate the f1 score of an answer."""
-        scores = []
-        for ref_answer in ref_answers:
-            score = self._f1_score(pred_answer, ref_answer)
-            scores.append(score)
-
-        return np.max(scores)
-
-    def _compute_batch(
-        self,
-        pred_answers: List[str],
-        ref_answers: List[List[str]]
-    ) -> List[float]:
-        """Evaluate the f1 score of a batch of answers."""
-        return [
-            self._compute_one(pred_answer, ref_answer)
-            for pred_answer, ref_answer in zip(pred_answers, ref_answers)
-        ]
->>>>>>> 03e905af
+import re
+import string
+from collections import Counter
+from dataclasses import dataclass
+from typing import List
+
+import datasets
+import numpy as np
+
+from rageval.metrics import Metric, add_attribute
+
+_DESCRIPTION = """\
+    F1 score combines precision and recall into a single score using their harmonic mean.
+"""
+
+_KWARGS_DESCRIPTION = """\
+Args:
+    name : str
+
+Optional Args:
+    None
+
+Functions:
+    _normalize_text: normalize the text by removing articles, white spaces, punctuations and lowercasing.
+    _validate_data: validate the dataset format.
+    _f1_score: compute the f1 score between `pred` string and `ref` string.
+    _compute_one: evaluate the f1 score of between `answer` and `gt_answers`, return the highest score in all pairs.
+
+Examples:
+    >>> from datasets import Dataset
+    >>> import rageval as rl
+    >>> sample = {
+    ...     "answers": [
+    ...         "Democrat rick kriseman won the 2016 mayoral election, while re- publican former mayor rick baker did so in the 2017 mayoral election."
+    ...     ],
+    ...     "gt_answers": [
+    ...         [
+    ...             "Kriseman",
+    ...             "Rick Kriseman"
+    ...         ]
+    ...     ]
+    ... }
+    >>> dataset = Dataset.from_dict(sample)
+    >>> metric = rl.metrics.AnswerF1Correctness()
+    >>> metric.mtype
+    'AnswerCorrectness'
+    >>> score, results = metric.compute(dataset['answers'], dataset['gt_answers'], 1)
+    >>> assert 0 <= score <= 1
+"""
+
+_CITATION = """\
+
+"""
+
+
+@dataclass
+@add_attribute('mtype', 'AnswerCorrectness')
+@datasets.utils.file_utils.add_start_docstrings(_DESCRIPTION, _KWARGS_DESCRIPTION)
+class AnswerF1Correctness(Metric):
+    """Estimates the F1 between answers and ground truth answers."""
+
+    name = "answer_f1"
+
+    ALIAS = ['answer_f1']
+
+    def __init__(self):
+        """
+        Explicitly initialize AnswerF1Correctness.
+
+        Ensure all parent classes are initialized.
+        """
+        super().__init__()
+        self._required_columns = ['answers', 'gt_answers']
+
+    def __repr__(self) -> str:
+        """:return: Formatted string representation of the metric."""
+        return f"{self.ALIAS[0]}"
+
+    def _info(self):
+        return datasets.MetricInfo(
+            description=_DESCRIPTION,
+            inputs_description=_KWARGS_DESCRIPTION,
+            citation=_CITATION,
+            features=datasets.Features(
+                {
+                    "answers": datasets.Value("string"),
+                    "gt_answers": datasets.Sequence(datasets.Value("string"))
+                }
+            ),
+            codebase_urls=[],
+            reference_urls=[]
+        )
+
+    def _normalize_text(self, s: str) -> str:
+        def remove_articles(text):
+            return re.sub(r'\b(a|an|the)\b', ' ', text)
+
+        def white_space_fix(text):
+            return ' '.join(text.split())
+
+        def remove_punc(text):
+            exclude = set(string.punctuation)
+            return ''.join(ch for ch in text if ch not in exclude)
+
+        def lower(text):
+            return text.lower()
+        return white_space_fix(remove_articles(remove_punc(lower(s))))
+
+    def _f1_score(self, pred: str, ref: str) -> float:
+        """Compute the f1 score between pred and ref."""
+        normalized_prediction = self._normalize_text(pred)
+        normalized_ground_truth = self._normalize_text(ref)
+
+        prediction_tokens = normalized_prediction.split()
+        ground_truth_tokens = normalized_ground_truth.split()
+
+        pred_counter = Counter(prediction_tokens)
+        ref_counter = Counter(ground_truth_tokens)
+
+        tp = sum((pred_counter & ref_counter).values())
+        fp = sum((pred_counter - ref_counter).values())
+        fn = sum((ref_counter - pred_counter).values())
+
+        precision = (tp / (tp + fp)) if (tp + fp) > 0 else 1
+        recall = (tp / (tp + fn)) if (tp + fn) > 0 else 1
+
+        if precision + recall == 0:
+            return 0
+        return 2 * (precision * recall) / (precision + recall)
+
+    def _compute_one(
+        self,
+        pred_answer: str,
+        ref_answers: List[str]
+    ) -> float:
+        """Evaluate the f1 score of an answer."""
+        scores = []
+        for ref_answer in ref_answers:
+            score = self._f1_score(pred_answer, ref_answer)
+            scores.append(score)
+
+        return np.max(scores)
+
+    def _compute_batch(
+        self,
+        pred_answers: List[str],
+        ref_answers: List[List[str]]
+    ) -> List[float]:
+        """Evaluate the f1 score of a batch of answers."""
+        return [
+            self._compute_one(pred_answer, ref_answer)
+            for pred_answer, ref_answer in zip(pred_answers, ref_answers)
+        ]