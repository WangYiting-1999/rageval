--- conflicted
+++ resolved
@@ -1,136 +1,3 @@
-<<<<<<< HEAD
-from dataclasses import dataclass
-from typing import List
-import datasets
-
-from rageval.metrics import Metric, add_attribute
-
-_DESCRIPTION = """\
-The AnswerLCSRatio is to measure the similarity between answer and gt_answer by calculating the longest common \
-subsequence.
-
-This is a very traditional method, but to this day, some work is still being carried out using it, such as \
-https://ieeexplore.ieee.org/abstract/document/10172590.
-"""
-
-_KWARGS_DESCRIPTION = """\
-Args:
-    name : str
-    batch_size : int, Batch size for openai completion.
-
-Optional Args:
-    None
-
-Functions:
-    _compute_one: evaluating the similarity between answer and gt_answer by calculating the longest common subsequence.
-
-Examples:
-    >>> from datasets import Dataset
-    >>> import rageval as rl
-    >>> sample = {
-    ...     "answers": [
-    ...         "Language models trained on massive code corpora can generalize to tasks without the need "
-    ...         "for task-specific fine-tuning."
-    ...     ],
-    ...     "gt_answers": [
-    ...         "Large language models trained on massive code corpora can generalize to new tasks without the need "
-    ...         "for task-specific fine-tuning."
-    ...     ]
-    ... }
-    >>> dataset = Dataset.from_dict(sample)
-    >>> metric = rl.metrics.AnswerLCSRatio()
-    >>> metric.mtype
-    'AnswerCorrectness'
-    >>> s, ds = metric.compute(dataset, batch_size=1)
-    >>> assert s == 16 / 17
-    >>> type(ds)
-    <class 'datasets.arrow_dataset.Dataset'>
-"""
-
-_CITATION = """\
-@INPROCEEDINGS{10172590,
-    author={Nashid, Noor and Sintaha, Mifta and Mesbah, Ali},
-    booktitle={2023 IEEE/ACM 45th International Conference on Software Engineering (ICSE)},
-    title={Retrieval-Based Prompt Selection for Code-Related Few-Shot Learning},
-    year={2023},
-    volume={},
-    number={},
-    pages={2450-2462},
-    doi={10.1109/ICSE48619.2023.00205}
-}
-"""
-
-
-@dataclass
-@add_attribute('mtype', 'AnswerCorrectness')
-@datasets.utils.file_utils.add_start_docstrings(_DESCRIPTION, _KWARGS_DESCRIPTION)
-class AnswerLCSRatio(Metric):
-    """Estimates the similarity between answers and gt_answers."""
-
-    name = "answer_lcs_ratio"
-
-    ALIAS = ['answer_lcs_ratio']
-
-    def __init__(self):
-        """
-        Explicitly initialize AnswerLCSRatio.
-
-        Ensure all parent classes are initialized.
-        """
-        super().__init__()
-        self._required_columns = ['answers', 'gt_answers']
-
-    def __repr__(self) -> str:
-        """:return: Formatted string representation of the metric."""
-        return f"{self.ALIAS[0]}"
-
-    def _info(self):
-        return datasets.MetricInfo(
-            description=_DESCRIPTION,
-            inputs_description=_KWARGS_DESCRIPTION,
-            citation=_CITATION,
-            homepage="",
-            features=datasets.Features(
-                {
-                    "answers": datasets.Value("string"),
-                    "gt_answers": datasets.Value("string")
-                }
-            ),
-            codebase_urls=[],
-            reference_urls=["https://ieeexplore.ieee.org/abstract/document/10172590"]
-        )
-
-    def _compute_one(
-        self,
-        answer: str,
-        gt_answer: str
-    ) -> float:
-        """Evaluating the similarity between answer and gt_answer by calculating the longest common subsequence."""
-        answer = answer.split()
-        gt_answer = gt_answer.split()
-        m, n = len(answer), len(gt_answer)
-
-        if m == 0 or n == 0:
-            return 0
-
-        dp = [0] * (n + 1)
-        for i in range(m):
-            pre = 0
-            for j in range(n):
-                tmp = dp[j + 1]
-                dp[j + 1] = pre + 1 if answer[i] == gt_answer[j] else max(dp[j + 1], dp[j])
-                pre = tmp
-
-        return dp[-1] / m
-
-    def _compute_batch(
-        self,
-        predictions: List[str],
-        references: List[str]
-    ) -> List[float]:
-        """Evaluate the similarity of a batch of answers."""
-        return [self._compute_one(prediction, ref) for prediction, ref in zip(predictions, references)]
-=======
 from dataclasses import dataclass
 from typing import List
 import datasets
@@ -262,5 +129,4 @@
         return [
             self._compute_one(pred_answer, ref_answer)
             for pred_answer, ref_answer in zip(pred_answers, ref_answers)
-        ]
->>>>>>> 03e905af
+        ]