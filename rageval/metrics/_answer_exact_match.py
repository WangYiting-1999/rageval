--- conflicted
+++ resolved
@@ -1,143 +1,3 @@
-<<<<<<< HEAD
-from dataclasses import dataclass
-from typing import List
-
-import datasets
-import numpy as np
-
-from rageval.metrics import Metric, add_attribute
-
-
-_DESCRIPTION = """\
-AnswerEMCorrectness evaluates answer correctness based on exact matching of annotated short answers.
-
-For details, see the paper: https://arxiv.org/abs/2204.06092.
-"""
-
-_KWARGS_DESCRIPTION = """\
-Args:
-    name : str
-    batch_size : int, Batch size for openai completion.
-    ignore_case : bool, whether to ignore case when comparing the answer and ground truth answers.
-
-Optional Args:
-    None
-
-Functions:
-    _compute_one: compute the score by measure whether the args:`answer` contains short answer in list:`gt_answers`.
-
-Examples:
-    >>> from datasets import Dataset
-    >>> import rageval as rl
-    >>> sample = {
-    ...     "answers": [
-    ...         "Ali Dael has the highest goals in men's world international football with 109 goals. Josef Bican has "
-    ...         "the highest goals all-time in men's football and Christine Sinclair has the highest goals in women's "
-    ...         "world international football.",
-    ...         "A supercentenarian is someone who has reached the age of 110. Sarah Knauss, whose age is undisputed, "
-    ...         "was the oldest person ever from the United States and the second-oldest fully documented person ever. "
-    ...         "Jeanne Calment was a French supercentenarian and the oldest human whose age is well-documented, with "
-    ...         "a lifespan of 122 years and 164 days, and was the oldest person in the world as of 1997. In 1985, "
-    ...         "the oldest living person was Mathew Beard and in 1986 it was Augusta Holtz, who lived 115 years and "
-    ...         "79 days, from 1871 to 1986."
-    ...     ],
-    ...     "gt_answers": [
-    ...         [
-    ...             ["Daei", "Ali Daei"],
-    ...             ["Bican", "Josef Bican"],
-    ...             ["Sinclair","Christine Sinclair"]
-    ...         ],
-    ...         [
-    ...             ["Jeanne Calment"],
-    ...             ["Sarah Knauss"],
-    ...             ["Augusta-Holtz"],
-    ...         ]
-    ...     ],
-    ... }
-    >>> dataset = Dataset.from_dict(sample)
-    >>> metric = rl.metrics.AnswerEMCorrectness()
-    >>> metric.mtype
-    'AnswerCorrectness'
-    >>> s, ds = metric.compute(dataset, batch_size=1)
-    >>> assert 0 <= s <= 1
-    >>> type(ds)
-    <class 'datasets.arrow_dataset.Dataset'>
-"""
-
-_CITATION = """\
-@misc{stelmakh2023asqa,
-      title={ASQA: Factoid Questions Meet Long-Form Answers},
-      author={Ivan Stelmakh and Yi Luan and Bhuwan Dhingra and Ming-Wei Chang},
-      year={2023},
-      eprint={2204.06092},
-      archivePrefix={arXiv},
-      primaryClass={cs.CL}
-}
-"""
-
-
-@dataclass
-@add_attribute('mtype', 'AnswerCorrectness')
-@datasets.utils.file_utils.add_start_docstrings(_DESCRIPTION, _KWARGS_DESCRIPTION)
-class AnswerEMCorrectness(Metric):
-    """Estimates correctness using annotated short answers."""
-
-    name = "answer_exact_match"
-
-    ALIAS = ['answer_exact_match']
-
-    def __init__(self, ignore_case: bool = False):
-        """Explicitly initialize the AnswerEMCorrectness to ensure all parent class initialized."""
-        super().__init__()
-        self._required_columns = ['answers', 'gt_answers']
-        self.ignore_case = ignore_case
-
-    def __repr__(self) -> str:
-        """:return: Formatted string representation of the metric."""
-        return f"{self.ALIAS[0]}"
-
-    def _info(self):
-        return datasets.MetricInfo(
-            description=_DESCRIPTION,
-            inputs_description=_KWARGS_DESCRIPTION,
-            citation=_CITATION,
-            homepage="",
-            features=datasets.Features(
-                {
-                    "answers": datasets.Value("string"),
-                    "gt_answers": datasets.Sequence(datasets.Value("string"))
-                }
-            ),
-            codebase_urls=[],
-            reference_urls=["https://arxiv.org/abs/2204.06092"]
-        )
-
-    def _compute_one(self, output: str, short_answers: List[List[str]]) -> float:
-        """Compute the correctness of a single answer."""
-        acc = []
-        if self.ignore_case:
-            output = output.lower()
-            short_answers = [[a.lower() for a in candidate_short_answers] for candidate_short_answers in short_answers]
-        for candidate_short_answers in short_answers:
-            for candidate_short_answer in candidate_short_answers:
-                if candidate_short_answer in output:
-                    acc.append(True)
-                    break
-            else:
-                acc.append(False)
-        return np.average(acc)
-
-    def _compute_batch(
-        self, 
-        predictions: List[str],
-        references: List[List[str]]
-    ) -> List[float]:
-        
-        """Compute the correctness of a batch of answers."""
-        
-        return [self._compute_one(prediction, short_answers)
-            for prediction, short_answers in zip(predictions, references)]
-=======
 from dataclasses import dataclass
 from typing import List
 
@@ -274,5 +134,4 @@
         return [
             self._compute_one(prediction, short_answers)
             for prediction, short_answers in zip(pred_answers, ref_answers)
-        ]
->>>>>>> 03e905af
+        ]