<<<<<<< HEAD
from dataclasses import dataclass
from typing import List, Callable, Tuple

import datasets
import numpy as np
from tqdm import tqdm

from rageval.metrics import Metric, add_attribute
from rageval.utils.check_utils import text_to_sents

_DESCRIPTION = """\
The AnswerNLICorrectness is to measure the correctness of long-form answers. In the original paper, the author first \
use Instruct-GPT(text-davinci-003) to generate three "sub-claims" (based on gold answers) and use a state-of-the-art \
natural-language inference (NLI) model TRUE(Honovich et al., 2022) to check whether the model output entails the \
sub-claims (claim recall).

For details, see the paper: https://arxiv.org/abs/2305.14627.
"""

_KWARGS_DESCRIPTION = """\
Args:
    name : str
    batch_size : int, Batch size for openai completion.

Optional Args:
    None

Functions:
    _verify_by_stance: verify whether the stance of args:`claims` can be supported by args:`answer`.
    _compute_one: compute the score by measure whether the args:`claims` can be supported by args:`answers`.

Examples:
    >>> from datasets import Dataset
    >>> import rageval as rl
    >>> sample = {
    ...     "answers": [
    ...         "They went a while before introducing ads, so they could make money, as they needed to  establish "
    ...         "their brand and amass users. Once you have dedicated users, introducing ads won't deter most, but if "
    ...         "you are still new, having ads will deter a lot. The same goes for Uber, it's not that they aren't "
    ...         "making money, it's that they are reinvesting a ton of it to make their service better."
    ...     ],
    ...     "gt_answers": [
    ...         [
    ...             "Firms like Snapchat and Uber need to establish their brand and amass users before introducing "
    ...             "ads.",
    ...             "Introducing ads too early can deter potential users.",
    ...             "Uber is reinvesting a lot of money to make their service better."
    ...         ]
    ...     ]
    ... }
    >>> dataset = Dataset.from_dict(sample)
    >>> nli_model = rl.models.NLIModel(
    ...     'text2text-generation',
    ...     'hf-internal-testing/tiny-random-T5ForConditionalGeneration'
    ... )
    >>> metric = rl.metrics.AnswerNLICorrectness(nli_model=nli_model, decompose_model="nltk")
    >>> metric.mtype
    'AnswerCorrectness'
    >>> s, ds = metric.compute(dataset, batch_size=1)
    >>> assert s == 0 or s == 1
    >>> type(ds)
    <class 'datasets.arrow_dataset.Dataset'>
"""

_CITATION = """\
@misc{gao2023enabling,
      title={Enabling Large Language Models to Generate Text with Citations},
      author={Tianyu Gao and Howard Yen and Jiatong Yu and Danqi Chen},
      year={2023},
      eprint={2305.14627},
      archivePrefix={arXiv},
      primaryClass={cs.CL}
}
"""


@dataclass
@add_attribute('mtype', 'AnswerCorrectness')
@datasets.utils.file_utils.add_start_docstrings(_DESCRIPTION, _KWARGS_DESCRIPTION)
class AnswerNLICorrectness(Metric):
    """Estimates the correctness of long-form answers based on the NLI model."""

    name = "answer_claim_recall"

    ALIAS = ['answer_claim_recall']

    def __init__(self, nli_model: Callable, decompose_model: str = "gpt-3.5-turbo"):
        """
        Explicitly initialize AnswerNLICorrectness.

        Ensure all parent classes are initialized.
        Ensure nli_model and decompose_model is initialized.
        """
        super().__init__()
        self._required_columns = ['answers', 'gt_answers']
        self.nli_model = nli_model
        self.decompose_model = decompose_model

    def __repr__(self) -> str:
        """:return: Formatted string representation of the metric."""
        return f"{self.ALIAS[0]}"

    def _info(self):
        return datasets.MetricInfo(
            description=_DESCRIPTION,
            inputs_description=_KWARGS_DESCRIPTION,
            citation=_CITATION,
            homepage="",
            features=datasets.Features(
                {
                    "answers": datasets.Value("string"),
                    "gt_answers": datasets.Value("string")
                }
            ),
            codebase_urls=["https://github.com/princeton-nlp/ALCE"],
            reference_urls=["https://arxiv.org/abs/2305.14627"]
        )

    def _compute_one(
        self,
        answer: str,
        claims: List[str]
    ) -> float:
        """
        Evaluate the correctness of an answer.

        Firstly, split the gt_answer into a set of claims.
        Then, compute the faithfulness score of each claim. The faithfulness is a binary score.
        Finally, aggregate all faithfulness score of each claim.
        """

        detail_results = []
        scores = []

        for i, claim in enumerate(claims):
            # obtain the faithfulness of each claim by language inference model.
            label = self.nli_model.generate_infer(premise=answer, hypothesis=claim)
            detail_results.append({
                "answer": answer,
                "claim": claim,
                "reasoning": "",
                "error": "",
                "factuality": label,
            })
            scores.append(label)
        # Note that the detail_results can be recorded by logger.info
        return np.average(scores)

    def _compute_batch(
        self,
        predictions: List[str],
        references: List[List[str]]
    ) -> List[float]:
        """
        Evaluate the correctness of a batch of answers.

        Firstly, split the gt_answer into a set of claims.
        Then, compute the faithfulness score of each claim. The faithfulness is a binary score.
        Finally, aggregate all faithfulness score of each claim.
        """

        if isinstance(references, list):
            if isinstance(references[0], list):
                # gt_answers has been decomposed into claims list
                claims = references
            elif isinstance(references[0], str):
                # use decompose_model to decompose the gt_answers into claims list
                claims = [text_to_sents(gt_answer, self.decompose_model) for gt_answer in dataset["gt_answers"]]
            else:
                raise ValueError("The type of gt_answers element should be list or string.")
        else:
            raise ValueError("The type of gt_answers should be list.")

        results = []
        for i, answer in tqdm(enumerate(predictions)):
            r = self._compute_one(answer, claims[i])
            results.append(r)
        return results
=======
from dataclasses import dataclass
from typing import List, Callable, Tuple

import datasets
import numpy as np
from tqdm import tqdm

from rageval.metrics import Metric, add_attribute
from rageval.utils.check_utils import text_to_sents

_DESCRIPTION = """\
The AnswerNLICorrectness is to measure the correctness of long-form answers. In the original paper, the author first \
use Instruct-GPT(text-davinci-003) to generate three "sub-claims" (based on gold answers) and use a state-of-the-art \
natural-language inference (NLI) model TRUE(Honovich et al., 2022) to check whether the model output entails the \
sub-claims (claim recall).

For details, see the paper: https://arxiv.org/abs/2305.14627.
"""

_KWARGS_DESCRIPTION = """\
Args:
    name : str
    batch_size : int, Batch size for openai completion.

Optional Args:
    None

Functions:
    _verify_by_stance: verify whether the stance of args:`claims` can be supported by args:`answer`.
    _compute_one: compute the score by measure whether the args:`claims` can be supported by args:`answers`.

Examples:
    >>> from datasets import Dataset
    >>> import rageval as rl
    >>> sample = {
    ...     "answers": [
    ...         "They went a while before introducing ads, so they could make money, as they needed to  establish "
    ...         "their brand and amass users. Once you have dedicated users, introducing ads won't deter most, but if "
    ...         "you are still new, having ads will deter a lot. The same goes for Uber, it's not that they aren't "
    ...         "making money, it's that they are reinvesting a ton of it to make their service better."
    ...     ],
    ...     "gt_answers": [
    ...         [
    ...             "Firms like Snapchat and Uber need to establish their brand and amass users before introducing "
    ...             "ads.",
    ...             "Introducing ads too early can deter potential users.",
    ...             "Uber is reinvesting a lot of money to make their service better."
    ...         ]
    ...     ]
    ... }
    >>> dataset = Dataset.from_dict(sample)
    >>> nli_model = rl.models.NLIModel(
    ...     'text2text-generation',
    ...     'hf-internal-testing/tiny-random-T5ForConditionalGeneration'
    ... )
    >>> metric = rl.metrics.AnswerNLICorrectness(nli_model=nli_model, decompose_model="nltk")
    >>> metric.mtype
    'AnswerCorrectness'
    >>> score, results = metric.compute(dataset['answers'], dataset['gt_answers'], 1)
    >>> assert score == 0 or score == 1
"""

_CITATION = """\
@misc{gao2023enabling,
      title={Enabling Large Language Models to Generate Text with Citations},
      author={Tianyu Gao and Howard Yen and Jiatong Yu and Danqi Chen},
      year={2023},
      eprint={2305.14627},
      archivePrefix={arXiv},
      primaryClass={cs.CL}
}
"""


@dataclass
@add_attribute('mtype', 'AnswerCorrectness')
@datasets.utils.file_utils.add_start_docstrings(_DESCRIPTION, _KWARGS_DESCRIPTION)
class AnswerNLICorrectness(Metric):
    """Estimates the correctness of long-form answers based on the NLI model."""

    name = "answer_claim_recall"

    ALIAS = ['answer_claim_recall']

    def __init__(self, nli_model: Callable, decompose_model: str = "gpt-3.5-turbo"):
        """
        Explicitly initialize AnswerNLICorrectness.

        Ensure all parent classes are initialized.
        Ensure nli_model and decompose_model is initialized.
        """
        super().__init__()
        self._required_columns = ['answers', 'gt_answers']
        self.nli_model = nli_model
        self.decompose_model = decompose_model

    def __repr__(self) -> str:
        """:return: Formatted string representation of the metric."""
        return f"{self.ALIAS[0]}"

    def _info(self):
        return datasets.MetricInfo(
            description=_DESCRIPTION,
            inputs_description=_KWARGS_DESCRIPTION,
            citation=_CITATION,
            homepage="",
            features=datasets.Features(
                {
                    "answers": datasets.Value("string"),
                    "gt_answers": datasets.Value("string")
                }
            ),
            codebase_urls=["https://github.com/princeton-nlp/ALCE"],
            reference_urls=["https://arxiv.org/abs/2305.14627"]
        )

    def _compute_one(
        self,
        answer: str,
        claims: List[str]
    ) -> float:
        """
        Evaluate the correctness of an answer.

        Firstly, split the gt_answer into a set of claims.
        Then, compute the faithfulness score of each claim. The faithfulness is a binary score.
        Finally, aggregate all faithfulness score of each claim.
        """

        detail_results = []
        scores = []

        for i, claim in enumerate(claims):
            # obtain the faithfulness of each claim by language inference model.
            label = self.nli_model.generate_infer(premise=answer, hypothesis=claim)
            detail_results.append({
                "answer": answer,
                "claim": claim,
                "reasoning": "",
                "error": "",
                "factuality": label,
            })
            scores.append(label)
        # Note that the detail_results can be recorded by logger.info
        return np.average(scores)

    def _compute_batch(
        self,
        pred_answers,
        ref_answers
    ) -> List[float]:
        """
        Evaluate the correctness of a batch of answers.

        Firstly, split the gt_answer into a set of claims.
        Then, compute the faithfulness score of each claim. The faithfulness is a binary score.
        Finally, aggregate all faithfulness score of each claim.
        """

        if isinstance(ref_answers, list):
            if isinstance(ref_answers[0], list):
                # gt_answers has been decomposed into claims list
                claims = ref_answers
            elif isinstance(ref_answers[0], str):
                # use decompose_model to decompose the gt_answers into claims list
                claims = [text_to_sents(gt_answer, self.decompose_model) for gt_answer in ref_answers]
            else:
                raise ValueError("The type of gt_answers element should be list or string.")
        else:
            raise ValueError("The type of gt_answers should be list.")

        results = []
        for i, answer in tqdm(enumerate(pred_answers)):
            r = self._compute_one(answer, claims[i])
            results.append(r)
        return results
>>>>>>> 03e905af
<|MERGE_RESOLUTION|>--- conflicted
+++ resolved
@@ -1,183 +1,3 @@
-<<<<<<< HEAD
-from dataclasses import dataclass
-from typing import List, Callable, Tuple
-
-import datasets
-import numpy as np
-from tqdm import tqdm
-
-from rageval.metrics import Metric, add_attribute
-from rageval.utils.check_utils import text_to_sents
-
-_DESCRIPTION = """\
-The AnswerNLICorrectness is to measure the correctness of long-form answers. In the original paper, the author first \
-use Instruct-GPT(text-davinci-003) to generate three "sub-claims" (based on gold answers) and use a state-of-the-art \
-natural-language inference (NLI) model TRUE(Honovich et al., 2022) to check whether the model output entails the \
-sub-claims (claim recall).
-
-For details, see the paper: https://arxiv.org/abs/2305.14627.
-"""
-
-_KWARGS_DESCRIPTION = """\
-Args:
-    name : str
-    batch_size : int, Batch size for openai completion.
-
-Optional Args:
-    None
-
-Functions:
-    _verify_by_stance: verify whether the stance of args:`claims` can be supported by args:`answer`.
-    _compute_one: compute the score by measure whether the args:`claims` can be supported by args:`answers`.
-
-Examples:
-    >>> from datasets import Dataset
-    >>> import rageval as rl
-    >>> sample = {
-    ...     "answers": [
-    ...         "They went a while before introducing ads, so they could make money, as they needed to  establish "
-    ...         "their brand and amass users. Once you have dedicated users, introducing ads won't deter most, but if "
-    ...         "you are still new, having ads will deter a lot. The same goes for Uber, it's not that they aren't "
-    ...         "making money, it's that they are reinvesting a ton of it to make their service better."
-    ...     ],
-    ...     "gt_answers": [
-    ...         [
-    ...             "Firms like Snapchat and Uber need to establish their brand and amass users before introducing "
-    ...             "ads.",
-    ...             "Introducing ads too early can deter potential users.",
-    ...             "Uber is reinvesting a lot of money to make their service better."
-    ...         ]
-    ...     ]
-    ... }
-    >>> dataset = Dataset.from_dict(sample)
-    >>> nli_model = rl.models.NLIModel(
-    ...     'text2text-generation',
-    ...     'hf-internal-testing/tiny-random-T5ForConditionalGeneration'
-    ... )
-    >>> metric = rl.metrics.AnswerNLICorrectness(nli_model=nli_model, decompose_model="nltk")
-    >>> metric.mtype
-    'AnswerCorrectness'
-    >>> s, ds = metric.compute(dataset, batch_size=1)
-    >>> assert s == 0 or s == 1
-    >>> type(ds)
-    <class 'datasets.arrow_dataset.Dataset'>
-"""
-
-_CITATION = """\
-@misc{gao2023enabling,
-      title={Enabling Large Language Models to Generate Text with Citations},
-      author={Tianyu Gao and Howard Yen and Jiatong Yu and Danqi Chen},
-      year={2023},
-      eprint={2305.14627},
-      archivePrefix={arXiv},
-      primaryClass={cs.CL}
-}
-"""
-
-
-@dataclass
-@add_attribute('mtype', 'AnswerCorrectness')
-@datasets.utils.file_utils.add_start_docstrings(_DESCRIPTION, _KWARGS_DESCRIPTION)
-class AnswerNLICorrectness(Metric):
-    """Estimates the correctness of long-form answers based on the NLI model."""
-
-    name = "answer_claim_recall"
-
-    ALIAS = ['answer_claim_recall']
-
-    def __init__(self, nli_model: Callable, decompose_model: str = "gpt-3.5-turbo"):
-        """
-        Explicitly initialize AnswerNLICorrectness.
-
-        Ensure all parent classes are initialized.
-        Ensure nli_model and decompose_model is initialized.
-        """
-        super().__init__()
-        self._required_columns = ['answers', 'gt_answers']
-        self.nli_model = nli_model
-        self.decompose_model = decompose_model
-
-    def __repr__(self) -> str:
-        """:return: Formatted string representation of the metric."""
-        return f"{self.ALIAS[0]}"
-
-    def _info(self):
-        return datasets.MetricInfo(
-            description=_DESCRIPTION,
-            inputs_description=_KWARGS_DESCRIPTION,
-            citation=_CITATION,
-            homepage="",
-            features=datasets.Features(
-                {
-                    "answers": datasets.Value("string"),
-                    "gt_answers": datasets.Value("string")
-                }
-            ),
-            codebase_urls=["https://github.com/princeton-nlp/ALCE"],
-            reference_urls=["https://arxiv.org/abs/2305.14627"]
-        )
-
-    def _compute_one(
-        self,
-        answer: str,
-        claims: List[str]
-    ) -> float:
-        """
-        Evaluate the correctness of an answer.
-
-        Firstly, split the gt_answer into a set of claims.
-        Then, compute the faithfulness score of each claim. The faithfulness is a binary score.
-        Finally, aggregate all faithfulness score of each claim.
-        """
-
-        detail_results = []
-        scores = []
-
-        for i, claim in enumerate(claims):
-            # obtain the faithfulness of each claim by language inference model.
-            label = self.nli_model.generate_infer(premise=answer, hypothesis=claim)
-            detail_results.append({
-                "answer": answer,
-                "claim": claim,
-                "reasoning": "",
-                "error": "",
-                "factuality": label,
-            })
-            scores.append(label)
-        # Note that the detail_results can be recorded by logger.info
-        return np.average(scores)
-
-    def _compute_batch(
-        self,
-        predictions: List[str],
-        references: List[List[str]]
-    ) -> List[float]:
-        """
-        Evaluate the correctness of a batch of answers.
-
-        Firstly, split the gt_answer into a set of claims.
-        Then, compute the faithfulness score of each claim. The faithfulness is a binary score.
-        Finally, aggregate all faithfulness score of each claim.
-        """
-
-        if isinstance(references, list):
-            if isinstance(references[0], list):
-                # gt_answers has been decomposed into claims list
-                claims = references
-            elif isinstance(references[0], str):
-                # use decompose_model to decompose the gt_answers into claims list
-                claims = [text_to_sents(gt_answer, self.decompose_model) for gt_answer in dataset["gt_answers"]]
-            else:
-                raise ValueError("The type of gt_answers element should be list or string.")
-        else:
-            raise ValueError("The type of gt_answers should be list.")
-
-        results = []
-        for i, answer in tqdm(enumerate(predictions)):
-            r = self._compute_one(answer, claims[i])
-            results.append(r)
-        return results
-=======
 from dataclasses import dataclass
 from typing import List, Callable, Tuple
 
@@ -353,5 +173,4 @@
         for i, answer in tqdm(enumerate(pred_answers)):
             r = self._compute_one(answer, claims[i])
             results.append(r)
-        return results
->>>>>>> 03e905af
+        return results