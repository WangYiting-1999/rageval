--- conflicted
+++ resolved
@@ -1,170 +1,3 @@
-<<<<<<< HEAD
-from dataclasses import dataclass
-from typing import List, Tuple
-
-import datasets
-from datasets import Dataset
-import re
-
-from rageval.metrics import Metric, add_attribute
-
-
-_DESCRIPTION = """\
-BLEU (Bilingual Evaluation Understudy) is an algorithm for evaluating the quality of text which has been machine-translated from one natural language to another.
-Scores are calculated by comparing individual translated segments, e.g., sentences, with a set of high-quality reference translations.
-Those scores are then averaged over the whole corpus to reach an estimate of the translation's overall quality.
-Neither intelligibility nor grammatical correctness are not taken into account.
-
-For details, see the paper: http://www.aclweb.org/anthology/P02-1040.pdf
-"""
-
-_KWARGS_DESCRIPTION = """\
-Args:
-    name : str
-    batch_size : int, Batch size for openai completion.
-
-Optional Args:
-    None
-
-Functions:
-    _clean: clean special word in sentence.
-    _compute_single: compute bleu score for single prediction with its references
-
-Examples:
-    >>> from datasets import Dataset
-    >>> import rageval as rl
-    >>> sample = {
-    ...     "answers": [
-    ...         "It is a guide to action which ensures that the military always obeys the commands of the party.",
-    ...         "It is to insure the troops forever hearing the activity guidebook that party direct.",
-    ...     ],
-    ...     "gt_answers": [
-    ...         [
-    ...             "It is a guide to action that ensures that the military will forever heed Party commands.",
-    ...             "It is the guiding principle which guarantees the military forces always being under the command of the Party.",
-    ...             "It is the practical guide for the army always to heed the directions of the party.",
-    ...         ],
-    ...         [
-    ...             "It is a guide to action that ensures that the military will forever heed Party commands.",
-    ...             "It is the guiding principle which guarantees the military forces always being under the command of the Party.",
-    ...             "It is the practical guide for the army always to heed the directions of the party.",
-    ...         ]
-    ...     ],
-    ... }
-    >>> dataset = Dataset.from_dict(sample)
-    >>> metric = rl.metrics.AnswerBleuScore()
-    >>> metric.mtype
-    'AnswerCorrectness'
-    >>> s, ds = metric.compute(dataset, batch_size=1)
-    >>> assert s == 0.3172992057845065
-    >>> type(ds)
-    <class 'datasets.arrow_dataset.Dataset'>
-
-"""
-
-
-_CITATION = """\
-@misc{Kishore2002bleu,
-      title={Bleu: a method for automatic evaluation of machine translation},
-      author={Kishore Papineni and Salim Roukos and Todd Ward and Wei-Jing Zhu},
-      year={2002},
-      page={311-318},
-      primaryClass={cs.CL}
-}
-"""
-
-
-@dataclass
-@add_attribute('mtype', 'AnswerCorrectness')
-@datasets.utils.file_utils.add_start_docstrings(_DESCRIPTION, _KWARGS_DESCRIPTION)
-class AnswerBleuScore(Metric):
-    """Bleu score computing with good quality reference."""
-
-    """Note: this metric is just fit for English data by now(24/03/12)"""
-
-    name = "answer_bleu"
-
-    ALIAS = ['answer_bleu']
-
-    def __init__(self):
-        """Explicitly initialize the AnswerBleuScore to ensure all parent class initialized."""
-        super().__init__()
-        self._required_columns = ['answers', 'gt_answers']
-
-    def __repr__(self) -> str:
-        """:return: Formatted string representation of the metric."""
-        return f"{self.ALIAS[0]}"
-
-    def _info(self):
-        return datasets.MetricInfo(
-            description=_DESCRIPTION,
-            inputs_description=_KWARGS_DESCRIPTION,
-            citation=_CITATION,
-            homepage="",
-            features=datasets.Features(
-                {
-                    "answers": datasets.Value("string"),
-                    "gt_answers": datasets.Sequence(datasets.Value("string"))
-                }
-            ),
-            codebase_urls=["https://github.com/tensorflow/nmt/blob/master/nmt/scripts/bleu.py",
-                           "https://github.com/huggingface/datasets/blob/main/metrics/bleu/bleu.py"],
-            reference_urls=["http://www.aclweb.org/anthology/P02-1040.pdf"]
-        )
-
-    def _clean_special_tokens(self, sentence: str, subword: str) -> str:
-        """Clean special word in sentence"""
-
-        sentence = sentence.strip()
-        if subword is not None:
-            sentence = re.sub(subword, "", sentence)
-        return sentence
-
-    def _compute_single(self, dataset: datasets.Dataset) -> List[float]:
-        """Compute the bleu score of a batch of answers."""
-
-        scores = []
-        bleu = datasets.load_metric("bleu")
-        for output, gt_answers in zip(dataset["answers"], dataset["gt_answers"]):
-            output_clean = self._clean_special_tokens(output, None)
-            predictions = []
-            predictions.append(output_clean.split(' '))
-            references = []
-            reference = []
-            for gt_answer in gt_answers:
-                gt_answer_clean = self._clean_special_tokens(gt_answer, None)
-                reference.append(list(gt_answer_clean.split(' ')))
-            references.append(reference)
-            bleu_result = bleu.compute(predictions=predictions, references=references)
-            bleu_score = bleu_result['bleu']
-            scores.append(bleu_score)
-
-        return scores
-
-    def compute(
-        self,
-        predictions: List[str],
-        references: List[List[str]],
-        batch_size: int = None,
-    ) -> Tuple[float, Dataset]:
-        """Evaluate the dataset."""
-
-        bleu = datasets.load_metric("bleu")
-        pred_tokens = [self._clean_special_tokens(pred).split(' ') for pred in predictions]
-        references_tokens = [[self._clean_special_tokens(gt).split(' ') for gt in ref] for ref in references]
-        bleu_result = bleu.compute(predictions=pred_tokens, references=references_tokens)
-        bleu_score = bleu_result['bleu']
-        scores = self._compute_single(predictions, references)
-
-        dataset = Dataset.from_dict({
-            "predictions": predictions,
-            "references": references,
-            f"{self.name}_scores": scores
-        })
-
-    def _compute_batch(self, predictions: List[str], references: List[List[str]]) -> List[float]:
-        passs
-=======
 import re
 from dataclasses import dataclass
 from typing import List, Tuple
@@ -338,5 +171,4 @@
         pred_answers: List[str],
         ref_answers: List[List[str]]
     ) -> List[float]:
-        pass
->>>>>>> 03e905af
+        pass