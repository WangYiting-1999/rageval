--- conflicted
+++ resolved
@@ -1,203 +1,3 @@
-<<<<<<< HEAD
-import re
-import string
-from collections import Counter
-from dataclasses import dataclass
-from typing import List
-
-import datasets
-import numpy as np
-import spacy
-
-from rageval.metrics import Metric, add_attribute
-
-_DESCRIPTION = """\
-    The Disambig-F1 is a variant of the F1 score, estimates the similarity between the disambiguation of the answer and the ground truth answer.
-
-    The original metric was presented in [ASQA paper](https://aclanthology.org/2022.emnlp-main.566/), and implemented through [this code](https://github.com/google-research/language/blob/master/language/asqa/scoring.py#L273). And we adopted an [alternative implementation](https://github.com/jzbjyb/FLARE/tree/main/src/datasets.py#L29) from the paper [Active Retrieval Augmented Generation](https://arxiv.org/abs/2305.06983).
-"""
-
-_KWARGS_DESCRIPTION = """\
-Args:
-    name : str
-    model : str, model name of spacy model to ner.
-
-Optional Args:
-    None
-
-Functions:
-    _normalize_text: normalize the text by removing articles, white spaces, punctuations and lowercasing.
-    _ner: extract named entities from the text.
-    _validate_data: validate the dataset format.
-    _f1_score: compute the f1 score between `pred` string and `ref` string.
-    _compute_one: evaluate the disambig f1 score of between `answer` and `gt_answers`, return the highest score in all pairs.
-
-Examples:
-    >>> from datasets import Dataset
-    >>> import rageval as rl
-    >>> sample = {
-    ...     "answers": [
-    ...         "Democrat rick kriseman won the 2016 mayoral election, while re- publican former mayor rick baker did so in the 2017 mayoral election."
-    ...     ],
-    ...     "gt_answers": [
-    ...         [
-    ...             "Kriseman",
-    ...             "Rick Kriseman"
-    ...         ]
-    ...     ]
-    ... }
-    >>> dataset = Dataset.from_dict(sample)
-    >>> metric = rl.metrics.AnswerDisambigF1Correctness(model="en_core_web_sm")
-    >>> metric.mtype
-    'AnswerCorrectness'
-    >>> s, ds = metric.compute(dataset, batch_size=1)
-    >>> assert 0 <= s <= 1
-    >>> type(ds)
-    <class 'datasets.arrow_dataset.Dataset'>
-"""
-
-_CITATION = """\
-@inproceedings{stelmakh-etal-2022-asqa,
-    title = "{ASQA}: Factoid Questions Meet Long-Form Answers",
-    author = "Stelmakh, Ivan  and
-      Luan, Yi  and
-      Dhingra, Bhuwan  and
-      Chang, Ming-Wei",
-    editor = "Goldberg, Yoav  and
-      Kozareva, Zornitsa  and
-      Zhang, Yue",
-    booktitle = "Proceedings of the 2022 Conference on Empirical Methods in Natural Language Processing",
-    month = dec,
-    year = "2022",
-    address = "Abu Dhabi, United Arab Emirates",
-    publisher = "Association for Computational Linguistics",
-    url = "https://aclanthology.org/2022.emnlp-main.566",
-    doi = "10.18653/v1/2022.emnlp-main.566",
-    pages = "8273--8288",
-}
-@misc{jiang2023active,
-      title={Active Retrieval Augmented Generation},
-      author={Zhengbao Jiang and Frank F. Xu and Luyu Gao and Zhiqing Sun and Qian Liu and Jane Dwivedi-Yu and Yiming Yang and Jamie Callan and Graham Neubig},
-      year={2023},
-      eprint={2305.06983},
-      archivePrefix={arXiv},
-      primaryClass={cs.CL}
-}
-"""
-
-
-@dataclass
-@add_attribute('mtype', 'AnswerCorrectness')
-@datasets.utils.file_utils.add_start_docstrings(_DESCRIPTION, _KWARGS_DESCRIPTION)
-class AnswerDisambigF1Correctness(Metric):
-    """Estimates the Disambig-F1 between answers and ground truth answers."""
-
-    name = "answer_disambig_f1"
-
-    ALIAS = ['answer_disambig_f1']
-
-    def __init__(self, model: str = "en_core_web_sm"):
-        """
-        Explicitly initialize AnswerDisambigF1Correctness.
-
-        Ensure all parent classes are initialized.
-        Ensure spacy ner model is initialized.
-        """
-        super().__init__()
-        self._required_columns = ['answers', 'gt_answers']
-        self.model = model
-        self.nlp = spacy.load(model)
-
-    def __repr__(self) -> str:
-        """:return: Formatted string representation of the metric."""
-        return f"{self.ALIAS[0]}"
-
-    def _info(self):
-        return datasets.MetricInfo(
-            description=_DESCRIPTION,
-            inputs_description=_KWARGS_DESCRIPTION,
-            citation=_CITATION,
-            homepage="",
-            features=datasets.Features(
-                {
-                    "answers": datasets.Value("string"),
-                    "gt_answers": datasets.Sequence(datasets.Value("string"))
-                }
-            ),
-            codebase_urls=["https://github.com/google-research/language/blob/master/language/asqa", "https://github.com/jzbjyb/FLARE"],
-            reference_urls=["https://aclanthology.org/2022.emnlp-main.566", "https://arxiv.org/abs/2305.06983"]
-        )
-
-    def _normalize_text(self, s: str) -> str:
-        def remove_articles(text):
-            return re.sub(r'\b(a|an|the)\b', ' ', text)
-
-        def white_space_fix(text):
-            return ' '.join(text.split())
-
-        def remove_punc(text):
-            exclude = set(string.punctuation)
-            return ''.join(ch for ch in text if ch not in exclude)
-
-        def lower(text):
-            return text.lower()
-        return white_space_fix(remove_articles(remove_punc(lower(s))))
-
-    def _ner(self, s: str) -> List[str]:
-        """Extract named entities from the text."""
-        doc = self.nlp(s)
-        ents = doc.ents
-        return [self._normalize_text(e.text) for e in ents]
-
-    def _validate_data(self, dataset: datasets.Dataset) -> bool:
-        """Validate the of the input dataset."""
-        super()._validate_data(dataset)
-        if not all(isinstance(answer, str) for answer in dataset["answers"]):
-            raise ValueError("The type of answers should be a string.")
-        if not all(isinstance(a, List) or not all(isinstance(item, str) for item in a) for a in dataset["gt_answers"]):
-            raise ValueError("The type of gt_answers should be a list of strings.")
-
-    def _f1_score(self, pred: str, ref: str) -> float:
-        """Compute the f1 score between pred and ref."""
-        pred_ents = self._ner(pred)
-        ref_ents = self._ner(ref)
-
-        pred_counter = Counter(pred_ents)
-        ref_counter = Counter(ref_ents)
-
-        tp = sum((pred_counter & ref_counter).values())
-        fp = sum((pred_counter - ref_counter).values())
-        fn = sum((ref_counter - pred_counter).values())
-
-        precision = (tp / (tp + fp)) if (tp + fp) > 0 else 1
-        recall = (tp / (tp + fn)) if (tp + fn) > 0 else 1
-
-        if precision + recall == 0:
-            return 0
-        return 2 * (precision * recall) / (precision + recall)
-
-    def _compute_one(
-        self,
-        answer: str,
-        gt_answers: List[str]
-    ) -> float:
-        """Evaluate the disambig f1 score of an answer."""
-        scores = []
-        for gt_answer in gt_answers:
-            score = self._f1_score(answer, gt_answer)
-            scores.append(score)
-
-        return np.max(scores)
-
-    def _compute_batch(
-        self,
-        predictions: List[str],
-        references: List[List[str]]
-    ) -> List[float]:
-        """Evaluate the disambig f1 score of a batch of answers."""
-        return [self._compute_one(prediction, gt_answers)
-            for prediction, gt_answers in zip(predictions, references)]
-=======
 import re
 import string
 from collections import Counter
@@ -393,5 +193,4 @@
         return [
             self._compute_one(pred_answer, gt_answer)
             for pred_answer, gt_answer in zip(pred_answers, ref_answers)
-        ]
->>>>>>> 03e905af
+        ]