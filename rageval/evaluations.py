--- conflicted
+++ resolved
@@ -1,12 +1,6 @@
 from __future__ import annotations
 from typing import Callable, List
 
-<<<<<<< HEAD
-from typing import Callable, List
-import numpy as np
-from dataclasses import dataclass, field
-=======
->>>>>>> 53c8d3ee
 from datasets import Dataset, concatenate_datasets
 
 from rageval.metrics import Metric
