--- conflicted
+++ resolved
@@ -1,31 +1,28 @@
 """Test the evaluation function."""
 
 import sys
-sys.path.insert(0, '../src')
+
 import pytest
-<<<<<<< HEAD
-from datasets import load_dataset
-from rageval import evaluate
-from rageval.metrics import ContextRecall, AnswerNLICorrectness
-=======
 from datasets import load_dataset, Dataset
+from langchain.llms.fake import FakeListLLM
 
 import rageval as rl
->>>>>>> 76b85dc1
-from langchain.llms.fake import FakeListLLM
 from rageval.models import NLIModel
+
+sys.path.insert(0, '../src')
+
 
 @pytest.mark.slow
 def test_evaluation():
-    '''
+    """
     This is test unit for testing the load_dataset function.
-    '''
+    """
 
     # 1) init test task: task type, metrics
 
     # 2) load dataset, and extract testset
-    #train_data = rageval.datasets.load_data('', task='')
-    #assert len(train_data) == 300
+    # train_data = rageval.datasets.load_data('', task='')
+    # assert len(train_data) == 300
 
     # 3) run evaluation
     # result = evaluate(testset, info)
@@ -47,28 +44,22 @@
 
     # define model for each metric
     cr_model = FakeListLLM(responses=['[\n    {\n        "statement_1":"恐龙的命名始于1841年，由英国科学家理查德·欧文命名。",\n        "reason": "The answer provides the exact year and the scientist who named the dinosaurs.",\n        "Attributed": "1"\n    },\n    {\n        "statement_2":"欧文在研究几块样子像蜥蜴骨头化石时，认为它们是某种史前动物留下来的，并命名为恐龙。",\n        "reason": "The answer accurately describes the process of how dinosaurs were named.",\n        "Attributed": "1"\n    }\n]'])
-    ag_model = NLIModel('text-classification', 'hf-internal-testing/tiny-random-RobertaPreLayerNormForSequenceClassification')
-    
+    ag_model = NLIModel(
+        'text-classification',
+        'hf-internal-testing/tiny-random-RobertaPreLayerNormForSequenceClassification'
+    )
+
     # define metrics
-    metrics = [rl.metrics.ContextRecall(cr_model), rl.metrics.AnswerNLIGroundedness(ag_model)]
+    metrics = [
+        rl.metrics.ContextRecall(cr_model),
+        rl.metrics.AnswerNLICorrectness(nli_model=ag_model, decompose_model="nltk")
+    ]
 
     # define task
-    task = rl.tasks.Generate(metrics = metrics)
+    task = rl.tasks.Generate(metrics=metrics)
 
     # run evaluate
-<<<<<<< HEAD
-    result, instance_level_result = evaluate(
-        ds.select(range(3)),
-        metrics=[ContextRecall(), AnswerNLICorrectness()],
-        models=[cr_model, ag_model]
-    )
-    assert result is not None
-    assert instance_level_result is not None
-
-#test_evaluation()
-=======
     result = task.evaluate(ds)
     assert isinstance(result, dict)
     detailed_result = task.obtain_detailed_result()
-    assert isinstance(detailed_result, Dataset)
->>>>>>> 76b85dc1
+    assert isinstance(detailed_result, Dataset)